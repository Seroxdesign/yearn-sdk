--- conflicted
+++ resolved
@@ -36,27 +36,6 @@
 }
 
 /**
-<<<<<<< HEAD
- * Lens-defined metadata for an IronBank market.
- */
-export interface IronBankMarketMetadata {
-  totalSuppliedUsdc: Integer;
-  totalBorrowedUsdc: Integer;
-  lendAprBips: Integer;
-  borrowAprBips: Integer;
-  lendApyBips: Integer;
-  borrowApyBips: Integer;
-  liquidity: Integer;
-  liquidityUsdc: Integer;
-  totalCollateralTokens: Integer;
-  collateralFactor: Integer;
-  collateralCap: Integer;
-  isActive: boolean;
-  reserveFactor: Integer;
-  exchangeRate: Integer;
-}
-
-/**
  * Lens-defined metadata for a Voting Escrow
  */
 export interface VotingEscrowMetadata {
@@ -79,20 +58,14 @@
 }
 
 /**
-=======
->>>>>>> 28ab0600
  * Key Value representation of metadata names and types.
  * Used mainly to provide correct type-guards for asset types.
  */
 export type Metadata = {
   VAULT_V2: VaultMetadata;
   VAULT_V1: VaultMetadata;
-<<<<<<< HEAD
-  IRON_BANK_MARKET: IronBankMarketMetadata;
   VOTING_ESCROW: VotingEscrowMetadata;
   GAUGE: GaugeMetadata;
-=======
->>>>>>> 28ab0600
 };
 
 /**
